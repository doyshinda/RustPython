# This is a python unittest class automatically populating with all tests
# in the tests folder.


import sys
import os
import unittest
import glob
import logging
import subprocess
import contextlib
import enum
from pathlib import Path
import shutil

import compile_code


class _TestType(enum.Enum):
    functional = 1


logger = logging.getLogger("tests")
ROOT_DIR = ".."
TEST_ROOT = os.path.abspath(os.path.join(ROOT_DIR, "tests"))
TEST_DIRS = {_TestType.functional: os.path.join(TEST_ROOT, "snippets")}
CPYTHON_RUNNER_DIR = os.path.abspath(os.path.join(ROOT_DIR, "py_code_object"))
RUSTPYTHON_RUNNER_DIR = os.path.abspath(os.path.join(ROOT_DIR))
<<<<<<< HEAD
=======
RUSTPYTHON_LIB_DIR = os.path.abspath(os.path.join(ROOT_DIR, "Lib"))
>>>>>>> 7910c95f

@contextlib.contextmanager
def pushd(path):
    old_dir = os.getcwd()
    os.chdir(path)
    yield
    os.chdir(old_dir)


def perform_test(filename, method, test_type):
    logger.info("Running %s via %s", filename, method)
    if method == "cpython":
        run_via_cpython(filename)
    elif method == "cpython_bytecode":
        run_via_cpython_bytecode(filename, test_type)
    elif method == "rustpython":
        run_via_rustpython(filename, test_type)
    else:
        raise NotImplementedError(method)


def run_via_cpython(filename):
    """ Simply invoke python itself on the script """
    env = os.environ.copy()
    subprocess.check_call([sys.executable, filename], env=env)


def run_via_cpython_bytecode(filename, test_type):
    # Step1: Create bytecode file:
    bytecode_filename = filename + ".bytecode"
    with open(bytecode_filename, "w") as f:
        compile_code.compile_to_bytecode(filename, out_file=f)

    # Step2: run cpython bytecode:
    env = os.environ.copy()
    env["RUST_LOG"] = "info,cargo=error,jobserver=error"
    env["RUST_BACKTRACE"] = "1"
    with pushd(CPYTHON_RUNNER_DIR):
        subprocess.check_call(["cargo", "run", bytecode_filename], env=env)


def run_via_rustpython(filename, test_type):
    env = os.environ.copy()
<<<<<<< HEAD
    env["RUST_LOG"] = "info,cargo=error,jobserver=error"
    env["RUST_BACKTRACE"] = "1"
=======
    env['RUST_LOG'] = 'info,cargo=error,jobserver=error'
    env['RUST_BACKTRACE'] = '1'
    env['PYTHONPATH'] = RUSTPYTHON_LIB_DIR
>>>>>>> 7910c95f

    target = "release"
    if env.get("CODE_COVERAGE", "false") == "true":
        target = "debug"
    binary = os.path.abspath(os.path.join(ROOT_DIR, "target", target, "rustpython"))

    subprocess.check_call([binary, filename], env=env)


def create_test_function(cls, filename, method, test_type):
    """ Create a test function for a single snippet """
    core_test_directory, snippet_filename = os.path.split(filename)
    test_function_name = "test_{}_".format(method) + os.path.splitext(snippet_filename)[
        0
    ].replace(".", "_").replace("-", "_")

    def test_function(self):
        perform_test(filename, method, test_type)

    if hasattr(cls, test_function_name):
        raise ValueError("Duplicate test case {}".format(test_function_name))
    setattr(cls, test_function_name, test_function)


def populate(method):
    def wrapper(cls):
        """ Decorator function which can populate a unittest.TestCase class """
        for test_type, filename in get_test_files():
            create_test_function(cls, filename, method, test_type)
        return cls

    return wrapper


def get_test_files():
    """ Retrieve test files """
    for test_type, test_dir in TEST_DIRS.items():
        for filepath in sorted(glob.iglob(os.path.join(test_dir, "*.py"))):
            filename = os.path.split(filepath)[1]
            if filename.startswith("xfail_"):
                continue

            yield test_type, os.path.abspath(filepath)


def generate_slices(path):
    # loop used to build slices_res.py with cpython
    ll = [0, 1, 2, 3]
    start = list(range(-7, 7))
    end = list(range(-7, 7))
    step = list(range(-5, 5))
    step.pop(step.index(0))
    for i in [start, end, step]:
        i.append(None)

    slices_res = []
    for s in start:
        for e in end:
            for t in step:
                slices_res.append(ll[s:e:t])

    path.write_text(
        "SLICES_RES={}\nSTART= {}\nEND= {}\nSTEP= {}\nLL={}\n".format(
            slices_res, start, end, step, ll
        )
    )


@populate("cpython")
# @populate('cpython_bytecode')
@populate("rustpython")
class SampleTestCase(unittest.TestCase):
    @classmethod
    def setUpClass(cls):
        # Here add resource files
        cls.slices_resource_path = Path(TEST_DIRS[_TestType.functional]) / "cpython_generated_slices.py"
        if cls.slices_resource_path.exists():
            cls.slices_resource_path.unlink()

        generate_slices(cls.slices_resource_path)

        # cargo stuff
        subprocess.check_call(["cargo", "build"])
        subprocess.check_call(["cargo", "build", "--release"])

    @classmethod
    def tearDownClass(cls):
        cls.slices_resource_path.unlink()<|MERGE_RESOLUTION|>--- conflicted
+++ resolved
@@ -26,10 +26,7 @@
 TEST_DIRS = {_TestType.functional: os.path.join(TEST_ROOT, "snippets")}
 CPYTHON_RUNNER_DIR = os.path.abspath(os.path.join(ROOT_DIR, "py_code_object"))
 RUSTPYTHON_RUNNER_DIR = os.path.abspath(os.path.join(ROOT_DIR))
-<<<<<<< HEAD
-=======
 RUSTPYTHON_LIB_DIR = os.path.abspath(os.path.join(ROOT_DIR, "Lib"))
->>>>>>> 7910c95f
 
 @contextlib.contextmanager
 def pushd(path):
@@ -73,14 +70,9 @@
 
 def run_via_rustpython(filename, test_type):
     env = os.environ.copy()
-<<<<<<< HEAD
-    env["RUST_LOG"] = "info,cargo=error,jobserver=error"
-    env["RUST_BACKTRACE"] = "1"
-=======
     env['RUST_LOG'] = 'info,cargo=error,jobserver=error'
     env['RUST_BACKTRACE'] = '1'
     env['PYTHONPATH'] = RUSTPYTHON_LIB_DIR
->>>>>>> 7910c95f
 
     target = "release"
     if env.get("CODE_COVERAGE", "false") == "true":
