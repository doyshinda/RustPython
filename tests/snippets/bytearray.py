from testutils import assertRaises

# new
assert bytearray([1, 2, 3])
assert bytearray((1, 2, 3))
assert bytearray(range(4))
assert bytearray(3)
assert b"bla"
assert (
    bytearray("bla", "utf8") == bytearray("bla", encoding="utf-8") == bytearray(b"bla")
)
with assertRaises(TypeError):
    bytearray("bla")
with assertRaises(TypeError):
    bytearray("bla", encoding=b"jilj")

assert bytearray(
    b"\x00\x01\x02\x03\x04\x05\x06\x07\x08\t\n\x0b\x0c\r\x0e\x0f\x10\x11\x12\x13\x14\x15\x16\x17\x18\x19\x1a\x1b\x1c\x1d\x1e\x1f !\"#$%&'()*+,-./0123456789:;<=>?@ABCDEFGHIJKLMNOPQRSTUVWXYZ[\\]^_`abcdefghijklmnopqrstuvwxyz{|}~\x7f\x80\x81\x82\x83\x84\x85\x86\x87\x88\x89\x8a\x8b\x8c\x8d\x8e\x8f\x90\x91\x92\x93\x94\x95\x96\x97\x98\x99\x9a\x9b\x9c\x9d\x9e\x9f\xa0\xa1\xa2\xa3\xa4\xa5\xa6\xa7\xa8\xa9\xaa\xab\xac\xad\xae\xaf\xb0\xb1\xb2\xb3\xb4\xb5\xb6\xb7\xb8\xb9\xba\xbb\xbc\xbd\xbe\xbf\xc0\xc1\xc2\xc3\xc4\xc5\xc6\xc7\xc8\xc9\xca\xcb\xcc\xcd\xce\xcf\xd0\xd1\xd2\xd3\xd4\xd5\xd6\xd7\xd8\xd9\xda\xdb\xdc\xdd\xde\xdf\xe0\xe1\xe2\xe3\xe4\xe5\xe6\xe7\xe8\xe9\xea\xeb\xec\xed\xee\xef\xf0\xf1\xf2\xf3\xf4\xf5\xf6\xf7\xf8\xf9\xfa\xfb\xfc\xfd\xfe\xff"
) == bytearray(range(0, 256))
assert bytearray(
    b"\x00\x01\x02\x03\x04\x05\x06\x07\x08\t\n\x0b\x0c\r\x0e\x0f\x10\x11\x12\x13\x14\x15\x16\x17\x18\x19\x1a\x1b\x1c\x1d\x1e\x1f !\"#$%&'()*+,-./0123456789:;<=>?@ABCDEFGHIJKLMNOPQRSTUVWXYZ[\\]^_`abcdefghijklmnopqrstuvwxyz{|}~\x7f\x80\x81\x82\x83\x84\x85\x86\x87\x88\x89\x8a\x8b\x8c\x8d\x8e\x8f\x90\x91\x92\x93\x94\x95\x96\x97\x98\x99\x9a\x9b\x9c\x9d\x9e\x9f\xa0\xa1\xa2\xa3\xa4\xa5\xa6\xa7\xa8\xa9\xaa\xab\xac\xad\xae\xaf\xb0\xb1\xb2\xb3\xb4\xb5\xb6\xb7\xb8\xb9\xba\xbb\xbc\xbd\xbe\xbf\xc0\xc1\xc2\xc3\xc4\xc5\xc6\xc7\xc8\xc9\xca\xcb\xcc\xcd\xce\xcf\xd0\xd1\xd2\xd3\xd4\xd5\xd6\xd7\xd8\xd9\xda\xdb\xdc\xdd\xde\xdf\xe0\xe1\xe2\xe3\xe4\xe5\xe6\xe7\xe8\xe9\xea\xeb\xec\xed\xee\xef\xf0\xf1\xf2\xf3\xf4\xf5\xf6\xf7\xf8\xf9\xfa\xfb\xfc\xfd\xfe\xff"
) == bytearray(range(0, 256))
assert bytearray(b"omkmok\Xaa") == bytearray(
    [111, 109, 107, 109, 111, 107, 92, 88, 97, 97]
)


a = bytearray(b"abcd")
b = bytearray(b"ab")
c = bytearray(b"abcd")


# repr
assert repr(bytearray([0, 1, 2])) == repr(bytearray(b"\x00\x01\x02"))
assert (
    repr(bytearray([0, 1, 9, 10, 11, 13, 31, 32, 33, 89, 120, 255]))
    == "bytearray(b'\\x00\\x01\\t\\n\\x0b\\r\\x1f !Yx\\xff')"
)
assert repr(bytearray(b"abcd")) == "bytearray(b'abcd')"

# len
assert len(bytearray("abcdé", "utf8")) == 6

# comp
assert a == b"abcd"
assert a > b
assert a >= b
assert b < a
assert b <= a

assert bytearray(b"foobar").__eq__(2) == NotImplemented
assert bytearray(b"foobar").__ne__(2) == NotImplemented
assert bytearray(b"foobar").__gt__(2) == NotImplemented
assert bytearray(b"foobar").__ge__(2) == NotImplemented
assert bytearray(b"foobar").__lt__(2) == NotImplemented
assert bytearray(b"foobar").__le__(2) == NotImplemented

# # hash
with assertRaises(TypeError):
    hash(bytearray(b"abcd"))  # unashable

# # iter
[i for i in bytearray(b"abcd")] == ["a", "b", "c", "d"]
assert list(bytearray(3)) == [0, 0, 0]

# add
assert a + b == bytearray(b"abcdab")

# contains
assert bytearray(b"ab") in bytearray(b"abcd")
assert bytearray(b"cd") in bytearray(b"abcd")
assert bytearray(b"abcd") in bytearray(b"abcd")
assert bytearray(b"a") in bytearray(b"abcd")
assert bytearray(b"d") in bytearray(b"abcd")
assert bytearray(b"dc") not in bytearray(b"abcd")
assert 97 in bytearray(b"abcd")
assert 150 not in bytearray(b"abcd")
with assertRaises(ValueError):
    350 in bytearray(b"abcd")


# getitem
d = bytearray(b"abcdefghij")

assert d[1] == 98
assert d[-1] == 106
assert d[2:6] == bytearray(b"cdef")
assert d[-6:] == bytearray(b"efghij")
assert d[1:8:2] == bytearray(b"bdfh")
assert d[8:1:-2] == bytearray(b"igec")


# # is_xx methods

assert bytearray(b"1a23").isalnum()
assert not bytearray(b"1%a23").isalnum()

assert bytearray(b"abc").isalpha()
assert not bytearray(b"abc1").isalpha()

# travis doesn't like this
# assert bytearray(b'xyz').isascii()
# assert not bytearray([128, 157, 32]).isascii()

assert bytearray(b"1234567890").isdigit()
assert not bytearray(b"12ab").isdigit()

l = bytearray(b"lower")
b = bytearray(b"UPPER")

assert l.islower()
assert not l.isupper()
assert b.isupper()
assert not bytearray(b"Super Friends").islower()

assert bytearray(b" \n\t").isspace()
assert not bytearray(b"\td\n").isspace()

assert b.isupper()
assert not b.islower()
assert l.islower()
assert not bytearray(b"tuPpEr").isupper()

assert bytearray(b"Is Title Case").istitle()
assert not bytearray(b"is Not title casE").istitle()

# upper lower, capitalize, swapcase
l = bytearray(b"lower")
b = bytearray(b"UPPER")
assert l.lower().islower()
assert b.upper().isupper()
assert l.capitalize() == b"Lower"
assert b.capitalize() == b"Upper"
assert bytearray().capitalize() == bytearray()
assert b"AaBbCc123'@/".swapcase().swapcase() == b"AaBbCc123'@/"
assert b"AaBbCc123'@/".swapcase() == b"aAbBcC123'@/"

# # hex from hex
assert bytearray([0, 1, 9, 23, 90, 234]).hex() == "000109175aea"

bytearray.fromhex("62 6c7a 34350a ") == b"blz45\n"
try:
    bytearray.fromhex("62 a 21")
except ValueError as e:
    str(e) == "non-hexadecimal number found in fromhex() arg at position 4"
try:
    bytearray.fromhex("6Z2")
except ValueError as e:
    str(e) == "non-hexadecimal number found in fromhex() arg at position 1"
with assertRaises(TypeError):
    bytearray.fromhex(b"hhjjk")
# center
assert [bytearray(b"koki").center(i, b"|") for i in range(3, 10)] == [
    b"koki",
    b"koki",
    b"|koki",
    b"|koki|",
    b"||koki|",
    b"||koki||",
    b"|||koki||",
]

assert [bytearray(b"kok").center(i, b"|") for i in range(2, 10)] == [
    b"kok",
    b"kok",
    b"kok|",
    b"|kok|",
    b"|kok||",
    b"||kok||",
    b"||kok|||",
    b"|||kok|||",
]
bytearray(b"kok").center(4) == b" kok"  # " test no arg"
with assertRaises(TypeError):
    bytearray(b"b").center(2, "a")
with assertRaises(TypeError):
    bytearray(b"b").center(2, b"ba")
with assertRaises(TypeError):
    bytearray(b"b").center(b"ba")
assert bytearray(b"kok").center(5, bytearray(b"x")) == b"xkokx"
bytearray(b"kok").center(-5) == b"kok"


# ljust
assert [bytearray(b"koki").ljust(i, b"|") for i in range(3, 10)] == [
    b"koki",
    b"koki",
    b"koki|",
    b"koki||",
    b"koki|||",
    b"koki||||",
    b"koki|||||",
]
assert [bytearray(b"kok").ljust(i, b"|") for i in range(2, 10)] == [
    b"kok",
    b"kok",
    b"kok|",
    b"kok||",
    b"kok|||",
    b"kok||||",
    b"kok|||||",
    b"kok||||||",
]

bytearray(b"kok").ljust(4) == b"kok "  # " test no arg"
with assertRaises(TypeError):
    bytearray(b"b").ljust(2, "a")
with assertRaises(TypeError):
    bytearray(b"b").ljust(2, b"ba")
with assertRaises(TypeError):
    bytearray(b"b").ljust(b"ba")
assert bytearray(b"kok").ljust(5, bytearray(b"x")) == b"kokxx"
assert bytearray(b"kok").ljust(-5) == b"kok"

# rjust
assert [bytearray(b"koki").rjust(i, b"|") for i in range(3, 10)] == [
    b"koki",
    b"koki",
    b"|koki",
    b"||koki",
    b"|||koki",
    b"||||koki",
    b"|||||koki",
]
assert [bytearray(b"kok").rjust(i, b"|") for i in range(2, 10)] == [
    b"kok",
    b"kok",
    b"|kok",
    b"||kok",
    b"|||kok",
    b"||||kok",
    b"|||||kok",
    b"||||||kok",
]


bytearray(b"kok").rjust(4) == b" kok"  # " test no arg"
with assertRaises(TypeError):
    bytearray(b"b").rjust(2, "a")
with assertRaises(TypeError):
    bytearray(b"b").rjust(2, b"ba")
with assertRaises(TypeError):
    bytearray(b"b").rjust(b"ba")
assert bytearray(b"kok").rjust(5, bytearray(b"x")) == b"xxkok"
assert bytearray(b"kok").rjust(-5) == b"kok"


# count
assert bytearray(b"azeazerazeazopia").count(b"aze") == 3
assert bytearray(b"azeazerazeazopia").count(b"az") == 4
assert bytearray(b"azeazerazeazopia").count(b"a") == 5
assert bytearray(b"123456789").count(b"") == 10
assert bytearray(b"azeazerazeazopia").count(bytearray(b"aze")) == 3
assert bytearray(b"azeazerazeazopia").count(memoryview(b"aze")) == 3
assert bytearray(b"azeazerazeazopia").count(memoryview(b"aze"), 1, 9) == 1
assert bytearray(b"azeazerazeazopia").count(b"aze", None, None) == 3
assert bytearray(b"azeazerazeazopia").count(b"aze", 2, None) == 2
assert bytearray(b"azeazerazeazopia").count(b"aze", 2) == 2
assert bytearray(b"azeazerazeazopia").count(b"aze", None, 7) == 2
assert bytearray(b"azeazerazeazopia").count(b"aze", None, 7) == 2
assert bytearray(b"azeazerazeazopia").count(b"aze", 2, 7) == 1
assert bytearray(b"azeazerazeazopia").count(b"aze", -13, -10) == 1
assert bytearray(b"azeazerazeazopia").count(b"aze", 1, 10000) == 2
with assertRaises(ValueError):
    bytearray(b"ilj").count(3550)
assert bytearray(b"azeazerazeazopia").count(97) == 5

# join
assert bytearray(b"").join(
    (b"jiljl", bytearray(b"kmoomk"), memoryview(b"aaaa"))
) == bytearray(b"jiljlkmoomkaaaa")
with assertRaises(TypeError):
    bytearray(b"").join((b"km", "kl"))


# endswith startswith
assert bytearray(b"abcde").endswith(b"de")
assert bytearray(b"abcde").endswith(b"")
assert not bytearray(b"abcde").endswith(b"zx")
assert bytearray(b"abcde").endswith(b"bc", 0, 3)
assert not bytearray(b"abcde").endswith(b"bc", 2, 3)
assert bytearray(b"abcde").endswith((b"c", bytearray(b"de")))

assert bytearray(b"abcde").startswith(b"ab")
assert bytearray(b"abcde").startswith(b"")
assert not bytearray(b"abcde").startswith(b"zx")
assert bytearray(b"abcde").startswith(b"cd", 2)
assert not bytearray(b"abcde").startswith(b"cd", 1, 4)
assert bytearray(b"abcde").startswith((b"a", bytearray(b"bc")))


# index find
assert bytearray(b"abcd").index(b"cd") == 2
assert bytearray(b"abcd").index(b"cd", 0) == 2
assert bytearray(b"abcd").index(b"cd", 1) == 2
assert bytearray(b"abcd").index(99) == 2
with assertRaises(ValueError):
    bytearray(b"abcde").index(b"c", 3, 1)
with assertRaises(ValueError):
    bytearray(b"abcd").index(b"cdaaaaa")
with assertRaises(ValueError):
    bytearray(b"abcd").index(b"b", 3, 4)
with assertRaises(ValueError):
    bytearray(b"abcd").index(1)


assert bytearray(b"abcd").find(b"cd") == 2
assert bytearray(b"abcd").find(b"cd", 0) == 2
assert bytearray(b"abcd").find(b"cd", 1) == 2
assert bytearray(b"abcde").find(b"c", 3, 1) == -1
assert bytearray(b"abcd").find(b"cdaaaaa") == -1
assert bytearray(b"abcd").find(b"b", 3, 4) == -1
assert bytearray(b"abcd").find(1) == -1
assert bytearray(b"abcd").find(99) == 2

assert bytearray(b"abcdabcda").find(b"a") == 0
assert bytearray(b"abcdabcda").rfind(b"a") == 8
assert bytearray(b"abcdabcda").rfind(b"a", 2, 6) == 4
assert bytearray(b"abcdabcda").rfind(b"a", None, 6) == 4
assert bytearray(b"abcdabcda").rfind(b"a", 2, None) == 8
assert bytearray(b"abcdabcda").index(b"a") == 0
assert bytearray(b"abcdabcda").rindex(b"a") == 8


# make trans
# fmt: off
assert (
    bytearray.maketrans(memoryview(b"abc"), bytearray(b"zzz"))
    == bytes([0, 1, 2, 3, 4, 5, 6, 7, 8, 9, 10, 11, 12, 13, 14, 15, 16, 17, 18, 19, 20, 21, 22, 23, 24, 25, 26, 27, 28, 29, 30, 31, 32, 33, 34, 35, 36, 37, 38, 39, 40, 41, 42, 43, 44, 45, 46, 47, 48, 49, 50, 51, 52, 53, 54, 55, 56, 57, 58, 59, 60, 61, 62, 63, 64, 65, 66, 67, 68, 69, 70, 71, 72, 73, 74, 75, 76, 77, 78, 79, 80, 81, 82, 83, 84, 85, 86, 87, 88, 89, 90, 91, 92, 93, 94, 95, 96, 122, 122, 122, 100, 101, 102, 103, 104, 105, 106, 107, 108, 109, 110, 111, 112, 113, 114, 115, 116, 117, 118, 119, 120, 121, 122, 123, 124, 125, 126, 127, 128, 129, 130, 131, 132, 133, 134, 135, 136, 137, 138, 139, 140, 141, 142, 143, 144, 145, 146, 147, 148, 149, 150, 151, 152, 153, 154, 155, 156, 157, 158, 159, 160, 161, 162, 163, 164, 165, 166, 167, 168, 169, 170, 171, 172, 173, 174, 175, 176, 177, 178, 179, 180, 181, 182, 183, 184, 185, 186, 187, 188, 189, 190, 191, 192, 193, 194, 195, 196, 197, 198, 199, 200, 201, 202, 203, 204, 205, 206, 207, 208, 209, 210, 211, 212, 213, 214, 215, 216, 217, 218, 219, 220, 221, 222, 223, 224, 225, 226, 227, 228, 229, 230, 231, 232, 233, 234, 235, 236, 237, 238, 239, 240, 241, 242, 243, 244, 245, 246, 247, 248, 249, 250, 251, 252, 253, 254, 255])
)
# fmt: on

# translate
assert bytearray(b"hjhtuyjyujuyj").translate(
    bytearray.maketrans(b"hj", bytearray(b"ab")), bytearray(b"h")
) == bytearray(b"btuybyubuyb")
assert bytearray(b"hjhtuyjyujuyj").translate(
    bytearray.maketrans(b"hj", bytearray(b"ab")), bytearray(b"a")
) == bytearray(b"abatuybyubuyb")
assert bytearray(b"hjhtuyjyujuyj").translate(
    bytearray.maketrans(b"hj", bytearray(b"ab"))
) == bytearray(b"abatuybyubuyb")
assert bytearray(b"hjhtuyfjtyhuhjuyj").translate(None, bytearray(b"ht")) == bytearray(
    b"juyfjyujuyj"
)
assert bytearray(b"hjhtuyfjtyhuhjuyj").translate(None, delete=b"ht") == bytearray(
    b"juyfjyujuyj"
)


# strip lstrip rstrip
assert bytearray(b"   spacious   ").strip() == bytearray(b"spacious")
assert bytearray(b"www.example.com").strip(b"cmowz.") == bytearray(b"example")
assert bytearray(b"   spacious   ").lstrip() == bytearray(b"spacious   ")
assert bytearray(b"www.example.com").lstrip(b"cmowz.") == bytearray(b"example.com")
assert bytearray(b"   spacious   ").rstrip() == bytearray(b"   spacious")
assert bytearray(b"mississippi").rstrip(b"ipz") == bytearray(b"mississ")



# split
assert bytearray(b"1,2,3").split(bytearray(b",")) == [bytearray(b"1"), bytearray(b"2"), bytearray(b"3")]
assert bytearray(b"1,2,3").split(bytearray(b","), maxsplit=1) == [bytearray(b"1"), bytearray(b"2,3")]
assert bytearray(b"1,2,,3,").split(bytearray(b",")) == [bytearray(b"1"), bytearray(b"2"), bytearray(b""), bytearray(b"3"), bytearray(b"")]
assert bytearray(b"1 2 3").split() == [bytearray(b"1"), bytearray(b"2"), bytearray(b"3")]
assert bytearray(b"1 2 3").split(maxsplit=1) == [bytearray(b"1"), bytearray(b"2 3")]
assert bytearray(b"   1   2   3   ").split() == [bytearray(b"1"), bytearray(b"2"), bytearray(b"3")]
assert bytearray(b"k\ruh\nfz e f").split() == [bytearray(b"k"), bytearray(b"uh"), bytearray(b"fz"), bytearray(b"e"), bytearray(b"f")]
assert bytearray(b"Two lines\n").split(bytearray(b"\n")) == [bytearray(b"Two lines"), bytearray(b"")]
assert bytearray(b"").split() == []
assert bytearray(b"").split(bytearray(b"\n")) == [bytearray(b"")]
assert bytearray(b"\n").split(bytearray(b"\n")) == [bytearray(b""), bytearray(b"")]

SPLIT_FIXTURES = [
    [
        [1, 2, 3, 4, 5, 1, 2, 3, 4, 5, 1, 2, 3],
        [4, 5],
        [[1, 2, 3], [1, 2, 3], [1, 2, 3]],
        [[1, 2, 3], [1, 2, 3], [1, 2, 3]],
        -1,
    ],
    [
        [1, 2, 3, 4, 5, 1, 2, 3, 4, 5, 1, 2, 3, 4, 5],
        [4, 5],
        [[1, 2, 3], [1, 2, 3], [1, 2, 3], []],
        [[1, 2, 3], [1, 2, 3], [1, 2, 3], []],
        -1,
    ],
    [
        [1, 2, 3, 4, 5, 1, 2, 3, 4, 5, 1, 2, 3, 4, 5, 3],
        [4, 5],
        [[1, 2, 3], [1, 2, 3], [1, 2, 3], [3]],
        [[1, 2, 3], [1, 2, 3], [1, 2, 3], [3]],
        -1,
    ],
    [
        [4, 5, 2, 3, 4, 5, 1, 2, 3, 4, 5, 1, 2, 3],
        [4, 5],
        [[], [2, 3], [1, 2, 3], [1, 2, 3]],
        [[], [2, 3], [1, 2, 3], [1, 2, 3]],
        -1,
    ],
    [
        [1, 4, 5, 2, 3, 4, 5, 1, 2, 3, 4, 5, 1, 2, 3],
        [4, 5],
        [[1], [2, 3], [1, 2, 3], [1, 2, 3]],
        [[1], [2, 3], [1, 2, 3], [1, 2, 3]],
        -1,
    ],
    [
        [1, 2, 3, 4, 5, 4, 5, 4, 5, 1, 2, 3, 4, 5, 1, 2, 3],
        [4, 5],
        [[1, 2, 3], [], [], [1, 2, 3], [1, 2, 3]],
        [[1, 2, 3], [], [], [1, 2, 3], [1, 2, 3]],
        -1,
    ],
    # maxsplit
    [
        [1, 2, 3, 4, 5, 1, 2, 3, 4, 5, 1, 2, 3],
        [4, 5],
        [[1, 2, 3], [1, 2, 3, 4, 5, 1, 2, 3]],
        [[1, 2, 3, 4, 5, 1, 2, 3], [1, 2, 3]],
        1,
    ],
    [
        [1, 2, 3, 4, 5, 1, 2, 3, 4, 5, 1, 2, 3, 4, 5],
        [4, 5],
        [[1, 2, 3], [1, 2, 3, 4, 5, 1, 2, 3, 4, 5]],
        [[1, 2, 3, 4, 5, 1, 2, 3, 4, 5, 1, 2, 3], []],
        1,
    ],
    [
        [1, 2, 3, 4, 5, 1, 2, 3, 4, 5, 1, 2, 3, 4, 5, 3],
        [4, 5],
        [[1, 2, 3], [1, 2, 3, 4, 5, 1, 2, 3, 4, 5, 3]],
        [[1, 2, 3, 4, 5, 1, 2, 3, 4, 5, 1, 2, 3], [3]],
        1,
    ],
    [
        [4, 5, 2, 3, 4, 5, 1, 2, 3, 4, 5, 1, 2, 3],
        [4, 5],
        [[], [2, 3, 4, 5, 1, 2, 3, 4, 5, 1, 2, 3]],
        [[4, 5, 2, 3, 4, 5, 1, 2, 3], [1, 2, 3]],
        1,
    ],
    [
        [1, 4, 5, 2, 3, 4, 5, 1, 2, 3, 4, 5, 1, 2, 3],
        [4, 5],
        [[1], [2, 3, 4, 5, 1, 2, 3, 4, 5, 1, 2, 3]],
        [[1, 4, 5, 2, 3, 4, 5, 1, 2, 3], [1, 2, 3]],
        1,
    ],
    [
        [1, 2, 3, 4, 5, 4, 5, 4, 5, 1, 2, 3, 4, 5, 1, 2, 3],
        [4, 5],
        [[1, 2, 3], [], [4, 5, 1, 2, 3, 4, 5, 1, 2, 3]],
        [[1, 2, 3, 4, 5, 4, 5], [1, 2, 3], [1, 2, 3]],
        2,
    ],
    [
        [13, 13, 13, 117, 104, 10, 102, 122, 32, 101, 102, 9, 9],
        None,
        [[117, 104], [102, 122], [101, 102]],
        [[117, 104], [102, 122], [101, 102]],
        -1,
    ],
    [
        [13, 13, 13, 117, 104, 10, 102, 122, 32, 101, 102, 9, 9],
        None,
        [[117, 104, 10, 102, 122, 32, 101, 102, 9, 9]],
        [[13, 13, 13, 117, 104, 10, 102, 122, 32, 101, 102]],
        0,
    ],
    [
        [13, 13, 13, 117, 104, 10, 102, 122, 32, 101, 102, 9, 9],
        None,
        [[117, 104], [102, 122, 32, 101, 102, 9, 9]],
        [[13, 13, 13, 117, 104, 10, 102, 122], [101, 102]],
        1,
    ],
    [
        [13, 13, 13, 117, 104, 10, 102, 122, 32, 101, 102, 9, 9],
        None,
        [[117, 104], [102, 122], [101, 102, 9, 9]],
        [[13, 13, 13, 117, 104], [102, 122], [101, 102]],
        2,
    ],
    [
        [13, 13, 13, 117, 104, 10, 10, 10, 102, 122, 32, 32, 101, 102, 9, 9],
        None,
        [[117, 104], [102, 122], [101, 102]],
        [[117, 104], [102, 122], [101, 102]],
        -1,
    ],
    [[49, 44, 50, 44, 51], [44], [[49], [50], [51]], [[49], [50], [51]], -1],
    [[49, 44, 50, 44, 51], [44], [[49], [50, 44, 51]], [[49, 44, 50], [51]], 1],
    [
        [49, 44, 50, 44, 44, 51, 44],
        [44],
        [[49], [50], [], [51], []],
        [[49], [50], [], [51], []],
        -1,
    ],
    [[49, 32, 50, 32, 51], None, [[49], [50], [51]], [[49], [50], [51]], -1],
    [[49, 32, 50, 32, 51], None, [[49], [50, 32, 51]], [[49, 32, 50], [51]], 1],
    [
        [32, 32, 32, 49, 32, 32, 32, 50, 32, 32, 32, 51, 32, 32, 32],
        None,
        [[49], [50], [51]],
        [[49], [50], [51]],
        -1,
    ],
]


# for i in SPLIT_FIXTURES:  # for not yet implemented : TypeError: Unsupported method: __next__
n_sp = 0
while n_sp < len(SPLIT_FIXTURES):
    i = SPLIT_FIXTURES[n_sp]
    sep = None if i[1] == None else bytearray(i[1])
    try:
        assert bytearray(i[0]).split(sep=sep, maxsplit=i[4]) == [bytearray(j) for j in i[2]]
    except AssertionError:
        print(i[0], i[1], i[2])
        print(
            "Expected : ", [list(x) for x in bytearray(i[0]).split(sep=sep, maxsplit=i[4])]
        )
        break

    try:
        assert bytearray(i[0]).rsplit(sep=sep, maxsplit=i[4]) == [bytearray(j) for j in i[3]]
    except AssertionError:
        print(i[0], i[1], i[2])
        print(
            "Expected Rev : ",
            [list(x) for x in bytearray(i[0]).rsplit(sep=sep, maxsplit=i[4])],
        )
        break

    n_sp += 1


# expandtabs
a = bytearray(b"\x01\x03\r\x05\t8CYZ\t\x06CYZ\t\x17cba`\n\x12\x13\x14")
assert (
    a.expandtabs() == bytearray(b"\x01\x03\r\x05       8CYZ    \x06CYZ    \x17cba`\n\x12\x13\x14")
)
assert a.expandtabs(5) == bytearray(b"\x01\x03\r\x05    8CYZ \x06CYZ \x17cba`\n\x12\x13\x14")
assert bytearray(b"01\t012\t0123\t01234").expandtabs() == bytearray(b"01      012     0123    01234")
assert bytearray(b"01\t012\t0123\t01234").expandtabs(4) == bytearray(b"01  012 0123    01234")
assert bytearray(b"123\t123").expandtabs(-5) == bytearray(b"123123")
assert bytearray(b"123\t123").expandtabs(0) == bytearray(b"123123")


# # partition
assert bytearray(b"123456789").partition(b"45") == ((b"123"), bytearray(b"45"), bytearray(b"6789"))
assert bytearray(b"14523456789").partition(b"45") == ((b"1"), bytearray(b"45"), bytearray(b"23456789"))
a = bytearray(b"14523456789").partition(b"45")
assert isinstance(a[1], bytearray)
a = bytearray(b"14523456789").partition(memoryview(b"45"))
assert isinstance(a[1], bytearray)

# partition
assert bytearray(b"123456789").rpartition(bytearray(b"45")) == ((bytearray(b"123")), bytearray(b"45"), bytearray(b"6789"))
assert bytearray(b"14523456789").rpartition(bytearray(b"45")) == ((bytearray(b"14523")), bytearray(b"45"), bytearray(b"6789"))
a = bytearray(b"14523456789").rpartition(b"45")
assert isinstance(a[1], bytearray)
a = bytearray(b"14523456789").rpartition(memoryview(b"45"))
assert isinstance(a[1], bytearray)

# splitlines
assert bytearray(b"ab c\n\nde fg\rkl\r\n").splitlines() == [bytearray(b"ab c"), bytearray(b""), bytearray(b"de fg"), bytearray(b"kl")]
assert bytearray(b"ab c\n\nde fg\rkl\r\n").splitlines(keepends=True) == [
    bytearray(b"ab c\n"),
    bytearray(b"\n"),
    bytearray(b"de fg\r"),
    bytearray(b"kl\r\n"),
]
assert bytearray(b"").splitlines() == []
assert bytearray(b"One line\n").splitlines() == [b"One line"]

# zfill

assert bytearray(b"42").zfill(5) == bytearray(b"00042")
assert bytearray(b"-42").zfill(5) == bytearray(b"-0042")
assert bytearray(b"42").zfill(1) == bytearray(b"42")
assert bytearray(b"42").zfill(-1) == bytearray(b"42")

# replace
assert bytearray(b"123456789123").replace(b"23",b"XX") ==bytearray(b'1XX4567891XX')
assert bytearray(b"123456789123").replace(b"23",b"XX", 1) ==bytearray(b'1XX456789123')
assert bytearray(b"123456789123").replace(b"23",b"XX", 0) == bytearray(b"123456789123")
assert bytearray(b"123456789123").replace(b"23",b"XX", -1) ==bytearray(b'1XX4567891XX')
assert bytearray(b"123456789123").replace(b"23", bytearray(b"")) == bytearray(b"14567891")


# clear
a = bytearray(b"abcd")
a.clear()
assert len(a) == 0

b = bytearray(b"test")
assert len(b) == 4
b.pop()
assert len(b) == 3

c = bytearray([123, 255, 111])
assert len(c) == 3
c.pop()
assert len(c) == 2
c.pop()
c.pop()

try:
    c.pop()
except IndexError:
    pass
else:
    assert False

a = bytearray(b"appen")
assert len(a) == 5
a.append(100)
assert a == bytearray(b"append")
assert len(a) == 6
<<<<<<< HEAD
assert a.pop() == 100

# title
assert bytearray(b"Hello world").title() == bytearray(b"Hello World")
assert (
    bytearray(b"they're bill's friends from the UK").title()
    == bytearray(b"They'Re Bill'S Friends From The Uk")
)
=======
assert a.pop() == 100
>>>>>>> 099b1f47
<|MERGE_RESOLUTION|>--- conflicted
+++ resolved
@@ -623,7 +623,6 @@
 a.append(100)
 assert a == bytearray(b"append")
 assert len(a) == 6
-<<<<<<< HEAD
 assert a.pop() == 100
 
 # title
@@ -631,7 +630,4 @@
 assert (
     bytearray(b"they're bill's friends from the UK").title()
     == bytearray(b"They'Re Bill'S Friends From The Uk")
-)
-=======
-assert a.pop() == 100
->>>>>>> 099b1f47
+)